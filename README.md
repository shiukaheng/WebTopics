<<<<<<< HEAD
# ⚡️ webtopics
=======
# ⚡️ WebTopics
>>>>>>> 101142b4

Real-time topics and services for web apps using Socket.io and Zod, inspired by ROS.
Meant for use in low-latency interactive applications on local networks.
## Features
### Typed and validated topics and services via Zod
  ```typescript
  const SensorTopic = createTopic("sensor", z.object({
    "temperature": z.number(),
    "humidity": z.number()
  }))
  client.pub(SensorTopic, {temperature: 20, humidity: "50%"}) // Error: Expected number, received string
  ```
### Collaborative topics
  ```typescript
  client1.pub(channel, {a: "1"})
  client2.pub(channel, {b: "2"})
  client3.sub(channel, (value) => {
    console.log(value) // {a: "1", b: "2"}
  })
  ```
### Async service calls
  ```typescript
  const AdditionService = createService("add", 
    // Request schema
    z.object({
      "a": z.number(),
      "b": z.number()
    }), 
    // Response schema
    z.number()
  )
  ...

  // Call service
  const result = await client.req(AdditionService, {a: 1, b: 2}, someClientID) // Promise<number>
  ```
### Packagable channels for easy sharing between client and server
  ```typescript
  export const AdditionService = createService("add", 
    z.object({
      "a": z.number(),
      "b": z.number()
    }), 
    z.number()
  )

  export const SensorTopic = createTopic("sensor", z.object({
    "temperature": z.number(),
    "humidity": z.number()
  }))
  ...

  // Client and server can share the same channels from an external package
  import {AdditionService, SensorTopic} from "channels"
  ```

# To do
- [ ] Different namespaces for topics and services
- [ ] Client listing via meta topic
- [ ] Support for service calls with multiple destinations

# API
## TopicServer
### `constructor(server: Server, selfSubscribed: boolean = true)`
Creates a server instance with the given Socket.io server. If `selfSubscribed` is true, the server will subscribe to its own topic updates.
## TopicClient
### `constructor(serverURL: string, selfSubscribed: boolean = true)`
Creates a client instance with the given Socket.io server URL. `selfSubscribed` behaves the same as in `TopicServer`.
## Shared methods between server and client
Creates a topic description with the given name and schema.
### `pub<T extends JSONValue>(channel: TopicChannel<T>, topic: T, source?: string,): void`
Publishes a value to the given topic.
### `sub<T extends JSONValue>(channel: TopicChannel<T>, handler?: (topic: T) => void): void`
Subscribes to the given topic.
### `req<T extends JSONValue, U extends JSONValue>(channel: ServiceChannel<T, U>, serviceData: T, dest: string, timeout: number=10000): Promise<U>`
Calls a service with the given data and returns a promise that resolves to the service response.
### `srv<T extends JSONValue, U extends JSONValue>(channel: ServiceChannel<T, U>, handler?: (topic: T) => U): void`
Registers a service handler for the given service.
## Utility functions for creating topics and services
### `createTopic<T extends JSONValue>(name: string, schema: z.ZodSchema<T>): TopicChannel<T>`
Creates a topic description with the given name and schema.
### `createChannel<T extends JSONValue, R extends JSONValue>(name: string, requestSchema: z.ZodSchema<T>, responseSchema: z.ZodSchema<R>): ServiceChannel<T, R>`
Creates a service description with the given name and request/response schemas.<|MERGE_RESOLUTION|>--- conflicted
+++ resolved
@@ -1,8 +1,4 @@
-<<<<<<< HEAD
-# ⚡️ webtopics
-=======
 # ⚡️ WebTopics
->>>>>>> 101142b4
 
 Real-time topics and services for web apps using Socket.io and Zod, inspired by ROS.
 Meant for use in low-latency interactive applications on local networks.
