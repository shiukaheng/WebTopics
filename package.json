--- conflicted
+++ resolved
@@ -1,9 +1,5 @@
 {
-<<<<<<< HEAD
   "name": "state-share",
-=======
-  "name": "state-sync",
->>>>>>> afaa8414
   "version": "1.0.0",
   "main": "index.js",
   "scripts": {
